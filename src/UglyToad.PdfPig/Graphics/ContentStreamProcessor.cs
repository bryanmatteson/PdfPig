--- conflicted
+++ resolved
@@ -175,9 +175,6 @@
                     .Transform(TextMatrices.TextMatrix
                         .Transform(renderingMatrix.Transform(new PdfRectangle(0, 0, boundingBox.Width, 0))));
 
-<<<<<<< HEAD
-                ShowGlyph(font, transformedGlyphBounds, transformedPdfBounds.BottomLeft, transformedPdfBounds.BottomRight, transformedPdfBounds.Width, unicode, fontSize, pointSize, textSequence);
-=======
                 // If the text rendering mode calls for filling, the current nonstroking color in the graphics state is used; 
                 // if it calls for stroking, the current stroking color is used.
                 // In modes that perform both filling and stroking, the effect is as if each glyph outline were filled and then stroked in separate operations.
@@ -193,8 +190,8 @@
                     unicode, 
                     fontSize,
                     color,
-                    pointSize);
->>>>>>> ac62b724
+                    pointSize,
+                    textSequence);
 
                 decimal tx, ty;
                 if (font.IsVertical)
@@ -363,11 +360,6 @@
             TextMatrices.TextMatrix = newMatrix;
         }
 
-<<<<<<< HEAD
-        private void ShowGlyph(IFont font, PdfRectangle glyphRectangle, PdfPoint startBaseLine, PdfPoint endBaseLine, decimal width, string unicode, decimal fontSize, decimal pointSize, int textSequence)
-        {
-            var letter = new Letter(unicode, glyphRectangle, startBaseLine, endBaseLine, width, fontSize, font.Name.Data, pointSize, textSequence);
-=======
         private void ShowGlyph(IFont font, PdfRectangle glyphRectangle,
             PdfPoint startBaseLine, 
             PdfPoint endBaseLine, 
@@ -375,7 +367,8 @@
             string unicode,
             decimal fontSize,
             IColor color,
-            decimal pointSize)
+            decimal pointSize,
+            int textSequence)
         {
             var letter = new Letter(unicode, glyphRectangle, 
                 startBaseLine, 
@@ -384,8 +377,8 @@
                 fontSize, 
                 font.Name.Data,
                 color,
-                pointSize);
->>>>>>> ac62b724
+                pointSize,
+                textSequence);
 
             Letters.Add(letter);
         }
