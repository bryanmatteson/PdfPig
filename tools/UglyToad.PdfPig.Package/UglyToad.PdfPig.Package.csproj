﻿<Project Sdk="Microsoft.NET.Sdk">

<<<<<<< HEAD
    <PropertyGroup>
        <TargetFrameworks>netstandard2.0</TargetFrameworks>
        <PackageId>PdfPig</PackageId>
        <DebugType>full</DebugType>
        <Authors>UglyToad</Authors>
        <Title>PdfPig</Title>
        <Description>Reads text content from PDF documents and supports document creation. Apache 2.0 licensed.</Description>
        <PackageLicenseExpression>Apache-2.0</PackageLicenseExpression>
        <PackageProjectUrl>https://github.com/UglyToad/PdfPig</PackageProjectUrl>
        <PackageTags>PDF;Reader;Document;Adobe;PDFBox;PdfPig;pdf-extract</PackageTags>
        <RepositoryUrl>https://github.com/UglyToad/PdfPig</RepositoryUrl>
        <GenerateDocumentationFile>true</GenerateDocumentationFile>
        <Version>0.1.2-alpha003</Version>
        <AssemblyVersion>0.1.1.0</AssemblyVersion>
        <FileVersion>0.1.1.0</FileVersion>
        <PackageIconUrl>https://raw.githubusercontent.com/UglyToad/PdfPig/master/documentation/pdfpig.png</PackageIconUrl>
        <PackageIcon>pdfpig.png</PackageIcon>
        <Product>PdfPig</Product>
        <PublishRepositoryUrl>true</PublishRepositoryUrl>
        <EmbedUntrackedSources>true</EmbedUntrackedSources>
        <LangVersion>latest</LangVersion>
        <AllowedOutputExtensionsInPackageBuildOutputFolder>$(AllowedOutputExtensionsInPackageBuildOutputFolder);.pdb;.xml</AllowedOutputExtensionsInPackageBuildOutputFolder>
        <TargetsForTfmSpecificBuildOutput>$(TargetsForTfmSpecificBuildOutput);CopyProjectReferencesToPackage</TargetsForTfmSpecificBuildOutput>
    </PropertyGroup>
=======
  <PropertyGroup>
    <TargetFrameworks>netstandard2.0;net45;net451;net452;net46;net461;net462;net47</TargetFrameworks>
    <PackageId>PdfPig</PackageId>
    <DebugType>full</DebugType>
    <Authors>UglyToad</Authors>
    <Title>PdfPig</Title>
    <Description>Reads text content from PDF documents and supports document creation. Apache 2.0 licensed.</Description>
    <PackageLicenseExpression>Apache-2.0</PackageLicenseExpression>
    <PackageProjectUrl>https://github.com/UglyToad/PdfPig</PackageProjectUrl>
    <PackageTags>PDF;Reader;Document;Adobe;PDFBox;PdfPig;pdf-extract</PackageTags>
    <RepositoryUrl>https://github.com/UglyToad/PdfPig</RepositoryUrl>
    <GenerateDocumentationFile>true</GenerateDocumentationFile>
    <Version>0.1.2</Version>
    <AssemblyVersion>0.1.1.0</AssemblyVersion>
    <FileVersion>0.1.1.0</FileVersion>
    <PackageIconUrl>https://raw.githubusercontent.com/UglyToad/PdfPig/master/documentation/pdfpig.png</PackageIconUrl>
    <PackageIcon>pdfpig.png</PackageIcon>
    <Product>PdfPig</Product>
    <PublishRepositoryUrl>true</PublishRepositoryUrl>
    <EmbedUntrackedSources>true</EmbedUntrackedSources>
    <LangVersion>latest</LangVersion>
    <AllowedOutputExtensionsInPackageBuildOutputFolder>$(AllowedOutputExtensionsInPackageBuildOutputFolder);.pdb;.xml</AllowedOutputExtensionsInPackageBuildOutputFolder>
    <TargetsForTfmSpecificBuildOutput>$(TargetsForTfmSpecificBuildOutput);CopyProjectReferencesToPackage</TargetsForTfmSpecificBuildOutput>
  </PropertyGroup>
>>>>>>> 48522ae1

    <PropertyGroup Condition="'$(Configuration)|$(TargetFramework)|$(Platform)'=='Debug|netstandard2.0|AnyCPU'">
        <TreatWarningsAsErrors>true</TreatWarningsAsErrors>
        <WarningsAsErrors />
    </PropertyGroup>

    <ItemGroup Condition="'$(TargetFramework)'=='net45' OR '$(TargetFramework)'=='net451' OR '$(TargetFramework)'=='net452' OR '$(TargetFramework)'=='net46' OR '$(TargetFramework)'=='net461' OR '$(TargetFramework)'=='net462' OR '$(TargetFramework)'=='net47'">
        <PackageReference Include="System.ValueTuple" Version="4.5.0" />
    </ItemGroup>

    <ItemGroup>
        <ProjectReference Include="..\..\src\UglyToad.PdfPig.Core\UglyToad.PdfPig.Core.csproj" PrivateAssets="all" />
        <ProjectReference Include="..\..\src\UglyToad.PdfPig.DocumentLayoutAnalysis\UglyToad.PdfPig.DocumentLayoutAnalysis.csproj" PrivateAssets="all" />
        <ProjectReference Include="..\..\src\UglyToad.PdfPig.Fonts\UglyToad.PdfPig.Fonts.csproj" PrivateAssets="all" />
        <ProjectReference Include="..\..\src\UglyToad.PdfPig.Tokenization\UglyToad.PdfPig.Tokenization.csproj" PrivateAssets="all" />
        <ProjectReference Include="..\..\src\UglyToad.PdfPig.Tokens\UglyToad.PdfPig.Tokens.csproj" PrivateAssets="all" />
        <ProjectReference Include="..\..\src\UglyToad.PdfPig\UglyToad.PdfPig.csproj" PrivateAssets="all" />
    </ItemGroup>

    <ItemGroup>
        <None Include="pdfpig.png" Pack="true" PackagePath="\" />
    </ItemGroup>

    <Target Name="CopyProjectReferencesToPackage" DependsOnTargets="ResolveReferences">
        <ItemGroup>
            <BuildOutputInPackage Include="@(ReferenceCopyLocalPaths-&gt;WithMetadataValue('ReferenceSourceTarget', 'ProjectReference'))" />
        </ItemGroup>
    </Target>

</Project><|MERGE_RESOLUTION|>--- conflicted
+++ resolved
@@ -1,8 +1,6 @@
 ﻿<Project Sdk="Microsoft.NET.Sdk">
-
-<<<<<<< HEAD
     <PropertyGroup>
-        <TargetFrameworks>netstandard2.0</TargetFrameworks>
+        <TargetFrameworks>netstandard2.0;net45;net451;net452;net46;net461;net462;net47</TargetFrameworks>
         <PackageId>PdfPig</PackageId>
         <DebugType>full</DebugType>
         <Authors>UglyToad</Authors>
@@ -13,7 +11,7 @@
         <PackageTags>PDF;Reader;Document;Adobe;PDFBox;PdfPig;pdf-extract</PackageTags>
         <RepositoryUrl>https://github.com/UglyToad/PdfPig</RepositoryUrl>
         <GenerateDocumentationFile>true</GenerateDocumentationFile>
-        <Version>0.1.2-alpha003</Version>
+        <Version>0.1.2</Version>
         <AssemblyVersion>0.1.1.0</AssemblyVersion>
         <FileVersion>0.1.1.0</FileVersion>
         <PackageIconUrl>https://raw.githubusercontent.com/UglyToad/PdfPig/master/documentation/pdfpig.png</PackageIconUrl>
@@ -25,32 +23,6 @@
         <AllowedOutputExtensionsInPackageBuildOutputFolder>$(AllowedOutputExtensionsInPackageBuildOutputFolder);.pdb;.xml</AllowedOutputExtensionsInPackageBuildOutputFolder>
         <TargetsForTfmSpecificBuildOutput>$(TargetsForTfmSpecificBuildOutput);CopyProjectReferencesToPackage</TargetsForTfmSpecificBuildOutput>
     </PropertyGroup>
-=======
-  <PropertyGroup>
-    <TargetFrameworks>netstandard2.0;net45;net451;net452;net46;net461;net462;net47</TargetFrameworks>
-    <PackageId>PdfPig</PackageId>
-    <DebugType>full</DebugType>
-    <Authors>UglyToad</Authors>
-    <Title>PdfPig</Title>
-    <Description>Reads text content from PDF documents and supports document creation. Apache 2.0 licensed.</Description>
-    <PackageLicenseExpression>Apache-2.0</PackageLicenseExpression>
-    <PackageProjectUrl>https://github.com/UglyToad/PdfPig</PackageProjectUrl>
-    <PackageTags>PDF;Reader;Document;Adobe;PDFBox;PdfPig;pdf-extract</PackageTags>
-    <RepositoryUrl>https://github.com/UglyToad/PdfPig</RepositoryUrl>
-    <GenerateDocumentationFile>true</GenerateDocumentationFile>
-    <Version>0.1.2</Version>
-    <AssemblyVersion>0.1.1.0</AssemblyVersion>
-    <FileVersion>0.1.1.0</FileVersion>
-    <PackageIconUrl>https://raw.githubusercontent.com/UglyToad/PdfPig/master/documentation/pdfpig.png</PackageIconUrl>
-    <PackageIcon>pdfpig.png</PackageIcon>
-    <Product>PdfPig</Product>
-    <PublishRepositoryUrl>true</PublishRepositoryUrl>
-    <EmbedUntrackedSources>true</EmbedUntrackedSources>
-    <LangVersion>latest</LangVersion>
-    <AllowedOutputExtensionsInPackageBuildOutputFolder>$(AllowedOutputExtensionsInPackageBuildOutputFolder);.pdb;.xml</AllowedOutputExtensionsInPackageBuildOutputFolder>
-    <TargetsForTfmSpecificBuildOutput>$(TargetsForTfmSpecificBuildOutput);CopyProjectReferencesToPackage</TargetsForTfmSpecificBuildOutput>
-  </PropertyGroup>
->>>>>>> 48522ae1
 
     <PropertyGroup Condition="'$(Configuration)|$(TargetFramework)|$(Platform)'=='Debug|netstandard2.0|AnyCPU'">
         <TreatWarningsAsErrors>true</TreatWarningsAsErrors>
